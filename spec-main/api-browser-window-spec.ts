--- conflicted
+++ resolved
@@ -6,11 +6,7 @@
 import * as qs from 'querystring'
 import * as http from 'http'
 import { AddressInfo } from 'net'
-<<<<<<< HEAD
-import { app, BrowserWindow, BrowserView, ipcMain, OnBeforeSendHeadersListenerDetails, screen, webContents } from 'electron'
-=======
-import { app, BrowserWindow, ipcMain, OnBeforeSendHeadersListenerDetails, screen, protocol } from 'electron'
->>>>>>> 50b9c705
+import { app, BrowserWindow, BrowserView, ipcMain, OnBeforeSendHeadersListenerDetails, protocol, screen, webContents } from 'electron'
 import { emittedOnce } from './events-helpers';
 import { closeWindow } from './window-helpers';
 
